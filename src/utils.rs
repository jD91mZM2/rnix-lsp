--- conflicted
+++ resolved
@@ -89,12 +89,8 @@
 }
 
 pub fn ident_at(root: &SyntaxNode, offset: usize) -> Option<CursorInfo> {
-<<<<<<< HEAD
+    let mut add = false;
     let ident = match root.token_at_offset(TextSize::try_from(offset).expect("aaah big number scary")) {
-=======
-    let mut add = false;
-    let ident = match root.token_at_offset(TextUnit::from_usize(offset)) {
->>>>>>> 20b78998
         TokenAtOffset::None => None,
         TokenAtOffset::Single(node) => Ident::cast(node.parent()),
         TokenAtOffset::Between(left, right) => {
