--- conflicted
+++ resolved
@@ -11,14 +11,9 @@
 version = "0.1.0"
 
 [dependencies]
-<<<<<<< HEAD
-dirs = "2.0.2"
-env_logger = "0.7.1"
-gc = { version = "0.4", features = ["derive"] }
-=======
 dirs = "3.0.2"
 env_logger = "0.9.0"
->>>>>>> ab9c26a9
+gc = { version = "0.4", features = ["derive"] }
 lazy_static = "1.4"
 libc = "0.2.66"
 log = "0.4.8"
